<?xml version="1.0"?>
<!--

  Copyright (c) 2014-2015, PAL Robotics, S.L.
  All rights reserved.

  This work is licensed under the Creative Commons Attribution-NonCommercial-NoDerivs 3.0 Unported License.
  To view a copy of this license, visit http://creativecommons.org/licenses/by-nc-nd/3.0/ or send a letter to
  Creative Commons, 444 Castro Street, Suite 900, Mountain View, California, 94041, USA.
-->
<robot xmlns:xacro="http://ros.org/wiki/xacro">

  <!--File includes-->
  <xacro:include filename="$(find tiago_description)/urdf/deg_to_rad.xacro" />
  <xacro:include filename="$(find tiago_description)/urdf/arm/wrist.urdf.xacro" />
  <xacro:include filename="$(find tiago_description)/urdf/arm/arm.transmission.xacro" />
  <xacro:include filename="$(find tiago_description_calibration)/urdf/calibration/calibration_constants.urdf.xacro" />

  <!--Constant parameters-->
  <xacro:property name="arm_friction"       value="1.0" />
  <xacro:property name="arm_damping"        value="1.0" />
  <xacro:property name="arm_1_max_vel"      value="1.95" />
  <xacro:property name="arm_2_max_vel"      value="1.95" />
  <xacro:property name="arm_3_max_vel"      value="2.35" />
  <xacro:property name="arm_4_max_vel"      value="2.35" />
  <xacro:property name="arm_1_max_effort"   value="43.0" />
  <xacro:property name="arm_2_max_effort"   value="43.0" />
  <xacro:property name="arm_3_max_effort"   value="26" />
  <xacro:property name="arm_4_max_effort"   value="26" />
  <xacro:property name="arm_eps"            value="0.07" />


  <!-- reflect: Set to 1 for a right arm, or to -1 for a left arm-->
  <xacro:macro name="tiago_arm" params="name parent wrist_6_range reflect *origin">

    <!--************************-->
    <!--        SHOULDER        -->
    <!--************************-->
    <link name="${name}_1_link">
      <inertial>
        <origin xyz="0.063989 0.022546 -0.014608" rpy="0.00000 0.00000 0.00000"/>
<<<<<<< HEAD
        <mass value="1.563428"/>
        <inertia ixx="0.002471" ixy="${reflect * -0.001809}" ixz="-0.001202"
                 iyy="0.006132" iyz="${reflect * 0.000494}"
                 izz="0.006704"/>
=======
        <mass value="2.083078"/>
        <inertia ixx="0.003003" ixy="0.002396" ixz="-0.001531"
                 iyy="0.008613" iyz="-0.000588"
                 izz="0.009348"/>
>>>>>>> a628d58e
      </inertial>
      <!-- M90 module -->
      <visual>
        <origin xyz="0 0 0" rpy="0 0 0" />
        <geometry>
          <mesh filename="package://tiago_description/meshes/arm/arm_1.stl" scale="1 1 ${reflect}"/>
        </geometry>
        <material name="White"/>
      </visual>
      <collision>
        <origin xyz="0 0 0" rpy="0 0 0" />
        <geometry>
          <mesh filename="package://tiago_description/meshes/arm/arm_1_collision.dae" scale="1 1 ${reflect}"/>
        </geometry>
      </collision>
    </link>

    <joint name="${name}_1_joint" type="revolute">
      <parent link="${parent}" />
      <child link="${name}_1_link" />
      <xacro:insert_block name="origin"/>
      <axis xyz="0 0 1" />
      <limit lower="${0.0 * deg_to_rad}" upper="${157.5 * deg_to_rad}" effort="${arm_1_max_effort}" velocity="${arm_1_max_vel}" />
      <dynamics friction="${arm_friction}" damping="${arm_damping}"/>

      <safety_controller k_position="20"
                         k_velocity="20"
                         soft_lower_limit="${0.0 * deg_to_rad + arm_eps}"
                         soft_upper_limit="${157.5 * deg_to_rad - arm_eps}" />
    </joint>

   <link name="${name}_2_link">
      <inertial>
        <origin xyz="0.035264 0.000327 0.008489" rpy="0.00000 0.00000 0.00000"/>
        <mass value="1.800397"/>
        <inertia ixx="0.001809" ixy="${reflect * 0.000015}" ixz="${reflect * 0.000254}"
                 iyy="0.004333" iyz="${reflect * 0.000014}"
                 izz="0.004341"/>
      </inertial>
      <visual>
        <!-- <origin xyz="0 0 0" rpy="${180 * deg_to_rad} ${0 * deg_to_rad} ${-90 * deg_to_rad}" /> -->
        <origin xyz="0 0 0" rpy="${0 * deg_to_rad} ${0 * deg_to_rad} ${0 * deg_to_rad}" />
        <geometry>
          <mesh filename="package://tiago_description/meshes/arm/arm_2.stl" scale="1 1 ${reflect}"/>
        </geometry>
        <material name="DarkGrey" />
      </visual>
      <collision>
        <!-- <origin xyz="0 0 0" rpy="${180 * deg_to_rad} ${0 * deg_to_rad} ${-90 * deg_to_rad}" /> -->
        <origin xyz="0 0 0" rpy="${0 * deg_to_rad} ${0 * deg_to_rad} ${0 * deg_to_rad}" />
        <geometry>
          <mesh filename="package://tiago_description/meshes/arm/arm_2_collision.dae" scale="1 1 ${reflect}"/>
        </geometry>
      </collision>
    </link>

    <joint name="${name}_2_joint" type="revolute">
      <parent link="${name}_1_link" />
      <child link="${name}_2_link" />
      <origin xyz="0.125 0.0195 ${reflect * -0.031}"
              rpy="${reflect * 90.0 * deg_to_rad} 0.0 0.0"/>
      <axis xyz="0 0 1" />
      <limit lower="${-90.0 * deg_to_rad}" upper="${62.5 * deg_to_rad}" effort="${arm_2_max_effort}" velocity="${arm_2_max_vel}" />
      <dynamics friction="${arm_friction}" damping="${arm_damping}"/>

      <safety_controller k_position="20"
                         k_velocity="20"
                         soft_lower_limit="${-90.0 * deg_to_rad  + arm_eps}"
                         soft_upper_limit="${ 62.5 * deg_to_rad - arm_eps}" />
    </joint>

    <link name="${name}_3_link">
      <inertial>
        <origin xyz="-0.007956 0.005368 -0.136320" rpy="0.00000 0.00000 0.00000"/>
        <mass value="2.343502"/>
        <inertia ixx="0.019541" ixy="${-reflect * 0.000105}" ixz="-0.001717"
          iyy="0.019936" iyz="${reflect * 0.000852}"
                 izz="0.002864"/>
      </inertial>
      <visual>
        <origin xyz="0 0 0" rpy="0 0 0" />
        <geometry>
          <mesh filename="package://tiago_description/meshes/arm/arm_3.stl" scale="1 1 ${reflect}"/>
        </geometry>
        <material name="DarkGrey" />
      </visual>
      <collision>
        <origin xyz="0 0 0" rpy="0 0 0" />
        <geometry>
          <mesh filename="package://tiago_description/meshes/arm/arm_3_collision.dae" scale="1 1 ${reflect}"/>
        </geometry>
      </collision>
    </link>

    <joint name="${name}_3_joint" type="revolute">
      <parent link="${name}_2_link" />
      <child link="${name}_3_link" />
      <origin xyz="0.0895 0.0 -0.0015"
              rpy="${-90.0 * deg_to_rad} ${(90.0 - reflect * 90.0) * deg_to_rad} ${reflect * 90.0 * deg_to_rad}"/>
      <axis xyz="0 0 1" />
      <limit lower="${-202.5 * deg_to_rad}" upper="${90.0 * deg_to_rad}" effort="${arm_3_max_effort}" velocity="${arm_3_max_vel}" />
      <dynamics friction="${arm_friction}" damping="${arm_damping}"/>

      <safety_controller k_position="20"
                         k_velocity="20"
                         soft_lower_limit="${-202.5 * deg_to_rad + arm_eps}"
                         soft_upper_limit="${ 90.0 * deg_to_rad - arm_eps}" />
    </joint>

    <!--************************-->
    <!--        ELBOW           -->
    <!--************************-->
    <link name="${name}_4_link">
      <inertial>
        <origin xyz="-0.095658 0.014666 0.018133" rpy="0.00000 0.00000 0.00000"/>
        <mass value="1.432697"/>
        <inertia ixx="0.002040" ixy="${reflect * 0.000725}" ixz="${-reflect * 0.001150}"
                 iyy="0.008424" iyz="-0.000204"
                 izz="0.008686"/>
      </inertial>
      <visual>
        <origin xyz="0 0 0" rpy="0 0 0" />
        <geometry>
          <mesh filename="package://tiago_description/meshes/arm/arm_4.stl" scale="${reflect} ${reflect} ${reflect}"/>
        </geometry>
        <material name="DarkGrey" />
      </visual>
      <collision>
        <origin xyz="0 0 0" rpy="0 0 0" />
        <geometry>
          <mesh filename="package://tiago_description/meshes/arm/arm_4_collision.dae" scale="${reflect} ${reflect} ${reflect}"/>
        </geometry>
      </collision>
    </link>

    <joint name="${name}_4_joint" type="revolute">
      <parent link="${name}_3_link" />
      <child link="${name}_4_link" />
      <origin xyz="-0.02 -0.027 ${reflect * -0.222}"
              rpy="${reflect * -90.0 * deg_to_rad} ${-90.0 * deg_to_rad} ${0.0 * deg_to_rad}"/>
      <axis xyz="0 0 1" />
      <limit lower="${-22.5 * deg_to_rad}" upper="${135 * deg_to_rad}" effort="${arm_4_max_effort}" velocity="${arm_4_max_vel}" />
      <dynamics friction="${arm_friction}" damping="${arm_damping}"/>

      <safety_controller k_position="20"
                         k_velocity="20"
                         soft_lower_limit="${ -22.5 * deg_to_rad + arm_eps}"
                         soft_upper_limit="${ 135 * deg_to_rad - arm_eps}" />
    </joint>

   <gazebo reference="${name}_1_link">
     <mu1>0.9</mu1>
     <mu2>0.9</mu2>
     <material>Gazebo/DarkGrey</material>
   </gazebo>
   <gazebo reference="${name}_2_link">
     <mu1>0.9</mu1>
     <mu2>0.9</mu2>
     <material>Gazebo/DarkGrey</material>
   </gazebo>
   <gazebo reference="${name}_3_link">
     <mu1>0.9</mu1>
     <mu2>0.9</mu2>
     <material>Gazebo/DarkGrey</material>
   </gazebo>
   <gazebo reference="${name}_4_link">
     <mu1>0.9</mu1>
     <mu2>0.9</mu2>
     <material>Gazebo/DarkGrey</material>
   </gazebo>

   <gazebo reference="${name}_1_joint">
      <implicitSpringDamper>1</implicitSpringDamper>
   </gazebo>
   <gazebo reference="${name}_2_joint">
      <implicitSpringDamper>1</implicitSpringDamper>
   </gazebo>
   <gazebo reference="${name}_3_joint">
      <implicitSpringDamper>1</implicitSpringDamper>
   </gazebo>
   <gazebo reference="${name}_4_joint">
      <implicitSpringDamper>1</implicitSpringDamper>
   </gazebo>


    <!--************************-->
    <!--        WRIST           -->
    <!--************************-->
   <xacro:wrist name="${name}" parent="${name}_4_link" reflect="${reflect}" wrist_6_range="${wrist_6_range}"/>

    <!--***********************-->
    <!--        TOOL           -->
    <!--***********************-->
    <link name="${name}_tool_link">
      <inertial>
        <mass value="0.1" />
        <inertia ixx="0.0" ixy="0.0" ixz="0.0" iyy="0.0" iyz="0.0" izz="0.0" />
      </inertial>
      <visual>
        <origin xyz="0.001 0 0" rpy="0 ${90.0 * deg_to_rad} 0" />
        <geometry>
          <cylinder radius="0.005" length="0.005"/>
        </geometry>
        <material name="LightGrey" />
      </visual>
      <collision>
        <origin xyz="0.001 0 0" rpy="0 ${90.0 * deg_to_rad} 0" />
        <geometry>
          <cylinder radius="0.005" length="0.005"/>
        </geometry>
      </collision>
    </link>

    <joint name="${name}_tool_joint" type="fixed">
      <parent link="${name}_7_link" />
      <child link="${name}_tool_link" />
      <origin xyz="0 0 ${reflect*0.046}" rpy="${90.0 * deg_to_rad} ${reflect * -90.0 * deg_to_rad} ${180 * deg_to_rad}" />
    </joint>


    <!-- extensions -->
    <xacro:arm_simple_transmission name="${name}" number="1" reduction="1.0" offset_value="${arm_1_joint_offset}"/>
    <xacro:arm_simple_transmission name="${name}" number="2" reduction="1.0" offset_value="${arm_2_joint_offset}"/>
    <xacro:arm_simple_transmission name="${name}" number="3" reduction="1.0" offset_value="${arm_3_joint_offset}"/>
    <xacro:arm_simple_transmission name="${name}" number="4" reduction="1.0" offset_value="${arm_4_joint_offset}"/>
  </xacro:macro>

</robot><|MERGE_RESOLUTION|>--- conflicted
+++ resolved
@@ -39,17 +39,10 @@
     <link name="${name}_1_link">
       <inertial>
         <origin xyz="0.063989 0.022546 -0.014608" rpy="0.00000 0.00000 0.00000"/>
-<<<<<<< HEAD
         <mass value="1.563428"/>
         <inertia ixx="0.002471" ixy="${reflect * -0.001809}" ixz="-0.001202"
                  iyy="0.006132" iyz="${reflect * 0.000494}"
                  izz="0.006704"/>
-=======
-        <mass value="2.083078"/>
-        <inertia ixx="0.003003" ixy="0.002396" ixz="-0.001531"
-                 iyy="0.008613" iyz="-0.000588"
-                 izz="0.009348"/>
->>>>>>> a628d58e
       </inertial>
       <!-- M90 module -->
       <visual>
